Revision history for Dancer-Plugin-Database-Core

0.10    2015-05-14
        [ BUGFIXES ]
<<<<<<< HEAD
        - Fix SQL generation problems due to hash ordering
          (thanks to Nuno Carvalho (nunorc))
=======
        - fix bug with hash key randomization (Nuno Carvalho)
>>>>>>> 4f6dd7d7

0.09    2015-04-30
        [ BUGFIXES ]
        - fix dsn regexp (thanks to Michael R. Davis)
        - Scalarrefs for raw SQL / SQL function calls
        - Refactor SQL generation and add tests for correctness of generated SQL

0.08    2014-10-13
        [ ENHANCEMENTS ]
        - Support dsn_extra option (Thanks to Michael J South)

0.07    2014-09-01
        [ BUILD SYSTEM ]
        - Added metainformation for metacpan.

0.06    2014-04-01
        [ ENHANCEMENTS ]
        - New server config option (thanks Collin Seaton)

        [ BUGFIXES ]
        - Fix date for 0.05 release
        - Fix version numbers on documentation

0.05    2013-12-22
        [ ENHANCEMENTS ]
        - New offset param

        [ BUGFIXES]
        - Cache handle after reconnection (PR-44, @jmazon)
        - Check for definedness for options (PR-45, e11it)

0.04    Sun Sep  1 13:51:26 WEST 2013
        [ ENHANCEMENTS ]
        - Add quick_count method (Thanks to Colin Ewen)

0.03    Mon Aug  5 21:11:23 WEST 2013
        - Fix issue when using named databases
        (thanks to Michael J South for reporting it)

0.02    Mon Jul 29 12:05:28 WEST 2013
        - Fix DBI dependency.

0.01    Sat Jul 27 18:24:32 WEST 2013
        - Module creation with D1/D2 shared stuff
<|MERGE_RESOLUTION|>--- conflicted
+++ resolved
@@ -2,12 +2,8 @@
 
 0.10    2015-05-14
         [ BUGFIXES ]
-<<<<<<< HEAD
-        - Fix SQL generation problems due to hash ordering
           (thanks to Nuno Carvalho (nunorc))
-=======
         - fix bug with hash key randomization (Nuno Carvalho)
->>>>>>> 4f6dd7d7
 
 0.09    2015-04-30
         [ BUGFIXES ]
